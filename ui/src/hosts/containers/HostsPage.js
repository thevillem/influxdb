import React, {Component} from 'react'
import PropTypes from 'prop-types'
import {connect} from 'react-redux'
import {bindActionCreators} from 'redux'
import _ from 'lodash'

import HostsTable from 'src/hosts/components/HostsTable'
import SourceIndicator from 'shared/components/SourceIndicator'
import AutoRefreshDropdown from 'shared/components/AutoRefreshDropdown'
import ManualRefresh from 'src/shared/components/ManualRefresh'

import {getCpuAndLoadForHosts, getLayouts, getAppsForHosts} from '../apis'
import {getEnv} from 'src/shared/apis/env'
import {setAutoRefresh} from 'shared/actions/app'
import {notify as notifyAction} from 'shared/actions/notifications'
import {generateTempVarsForHosts} from 'src/hosts/constants'

import {
  notifyUnableToGetHosts,
  notifyUnableToGetApps,
} from 'shared/copy/notifications'
import {ErrorHandling} from 'src/shared/decorators/errors'

<<<<<<< HEAD
export class HostsPage extends Component {
=======
@ErrorHandling
class HostsPage extends Component {
>>>>>>> 60c286f3
  constructor(props) {
    super(props)

    this.state = {
      hosts: {},
      hostsLoading: true,
      hostsError: '',
    }
  }

  async fetchHostsData() {
    const {source, links, notify} = this.props
    const {telegrafSystemInterval} = await getEnv(links.environment)
    const hostsError = notifyUnableToGetHosts().message
    const tempVars = generateTempVarsForHosts(source)

    try {
      const hosts = await getCpuAndLoadForHosts(
        source.links.proxy,
        source.telegraf,
        telegrafSystemInterval,
        tempVars
      )
      if (!hosts) {
        throw new Error(hostsError)
      }
      const newHosts = await getAppsForHosts(
        source.links.proxy,
        hosts,
        this.layouts,
        source.telegraf
      )

      this.setState({
        hosts: newHosts,
        hostsError: '',
        hostsLoading: false,
      })
    } catch (error) {
      console.error(error)
      notify(notifyUnableToGetHosts())
      this.setState({
        hostsError,
        hostsLoading: false,
      })
    }
  }

  async componentDidMount() {
    const {notify, autoRefresh} = this.props

    this.setState({hostsLoading: true}) // Only print this once
    const results = await getLayouts()
    const data = _.get(results, 'data')
    this.layouts = data && data.layouts
    if (!this.layouts) {
      const layoutError = notifyUnableToGetApps().message
      notify(notifyUnableToGetApps())
      this.setState({
        hostsError: layoutError,
        hostsLoading: false,
      })
      return
    }
    await this.fetchHostsData()
    if (autoRefresh) {
      this.intervalID = setInterval(() => this.fetchHostsData(), autoRefresh)
    }
  }

  componentWillReceiveProps(nextProps) {
    if (this.props.manualRefresh !== nextProps.manualRefresh) {
      this.fetchHostsData()
    }
    if (this.props.autoRefresh !== nextProps.autoRefresh) {
      clearInterval(this.intervalID)

      if (nextProps.autoRefresh) {
        this.intervalID = setInterval(
          () => this.fetchHostsData(),
          nextProps.autoRefresh
        )
      }
    }
  }

  render() {
    const {
      source,
      autoRefresh,
      onChooseAutoRefresh,
      onManualRefresh,
    } = this.props
    const {hosts, hostsLoading, hostsError} = this.state
    return (
      <div className="page hosts-list-page">
        <div className="page-header">
          <div className="page-header__container">
            <div className="page-header__left">
              <h1 className="page-header__title">Host List</h1>
            </div>
            <div className="page-header__right">
              <SourceIndicator />
              <AutoRefreshDropdown
                iconName="refresh"
                selected={autoRefresh}
                onChoose={onChooseAutoRefresh}
                onManualRefresh={onManualRefresh}
              />
            </div>
          </div>
        </div>
        <div className="page-contents">
          <div className="container-fluid">
            <div className="row">
              <div className="col-md-12">
                <HostsTable
                  source={source}
                  hosts={_.values(hosts)}
                  hostsLoading={hostsLoading}
                  hostsError={hostsError}
                />
              </div>
            </div>
          </div>
        </div>
      </div>
    )
  }

  componentWillUnmount() {
    clearInterval(this.intervalID)
    this.intervalID = false
  }
}

const {func, shape, string, number} = PropTypes

const mapStateToProps = state => {
  const {app: {persisted: {autoRefresh}}, links} = state
  return {
    links,
    autoRefresh,
  }
}

HostsPage.propTypes = {
  source: shape({
    id: string.isRequired,
    name: string.isRequired,
    type: string, // 'influx-enterprise'
    links: shape({
      proxy: string.isRequired,
    }).isRequired,
    telegraf: string.isRequired,
  }),
  links: shape({
    environment: string.isRequired,
  }),
  autoRefresh: number.isRequired,
  manualRefresh: number,
  onChooseAutoRefresh: func.isRequired,
  onManualRefresh: func.isRequired,
  notify: func.isRequired,
}

HostsPage.defaultProps = {
  manualRefresh: 0,
}

const mapDispatchToProps = dispatch => ({
  onChooseAutoRefresh: bindActionCreators(setAutoRefresh, dispatch),
  notify: bindActionCreators(notifyAction, dispatch),
})

export default connect(mapStateToProps, mapDispatchToProps)(
  ManualRefresh(HostsPage)
)<|MERGE_RESOLUTION|>--- conflicted
+++ resolved
@@ -21,12 +21,8 @@
 } from 'shared/copy/notifications'
 import {ErrorHandling} from 'src/shared/decorators/errors'
 
-<<<<<<< HEAD
+@ErrorHandling
 export class HostsPage extends Component {
-=======
-@ErrorHandling
-class HostsPage extends Component {
->>>>>>> 60c286f3
   constructor(props) {
     super(props)
 
