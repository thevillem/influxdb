--- conflicted
+++ resolved
@@ -5,15 +5,9 @@
 
 export const NULL_HOVER_TIME = '0'
 
-<<<<<<< HEAD
-=======
-export const TIME_FORMAT_DEFAULT = 'MM/DD/YYYY HH:mm:ss.SS'
-export const TIME_FORMAT_CUSTOM = 'Custom'
-
 export const TIME_FORMAT_TOOLTIP_LINK =
   'http://momentjs.com/docs/#/parsing/string-format/'
 
->>>>>>> 3e33bf39
 export const TIME_FIELD_DEFAULT = {
   internalName: 'time',
   displayName: '',
