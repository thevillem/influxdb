--- conflicted
+++ resolved
@@ -75,13 +75,8 @@
       onCloneCell,
       onCancelEditCell,
       onSummonOverlayTechnologies,
-<<<<<<< HEAD
-      hoverTime,
-      onSetHoverTime,
       queryASTs,
       onNewQueryAST,
-=======
->>>>>>> f9f86ce0
     } = this.props
 
     const {rowHeight, resizeCoords} = this.state
